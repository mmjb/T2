--- conflicted
+++ resolved
@@ -226,12 +226,7 @@
                     ts <- SparseLinear.eliminate_var var ts
                     ts <- SparseLinear.simplify_as_inequalities ts
                 let ts = ts //rebind to use in closure
-<<<<<<< HEAD
                 disj_fmla <- Set.add (List.map Formula.formula.OfLinearTerm ts |> Formula.conj) disj_fmla
-            //printfn "Before %A" disj_fmla
-=======
-                disj_fmla <- Set.add (List.map SparseLinear.linear_term_to_formula ts |> Formula.conj) disj_fmla
->>>>>>> d1703827
             //disj_fmla <- Set.remove (Formula.Le(Term.Const(bigint.Zero),Term.Const(bigint.Zero))) disj_fmla
             let strength_f = if isExistential then Formula.disj disj_fmla else Formula.negate(Formula.disj disj_fmla)
             propertyMap_temp.Add(F,(loc,strength_f))
