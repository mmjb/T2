--- conflicted
+++ resolved
@@ -282,23 +282,16 @@
     register_CTL_SAT_test "1394-succeed.t2" "[AG](keA <= 0 || [EF](keR == 1))" None
     register_CTL_SAT_test "1394-succeed.t2" "[EF](keA > 0 && [AG](keR == 0))" None
     register_CTL_SAT_test "1394-succeed.t2" "[EF](keA > 0 && [EG](keR == 0))" None
-    
+
     register_CTL_SAT_test "1394complete-succeed.t2" "([EG](phi_io_compl <= 0)) && ([EG](phi_nSUC_ret <= 0))" None
     register_CTL_SAT_test "1394complete-succeed.t2" "[AG](phi_io_compl <= 0) || [AG](phi_nSUC_ret <= 0)" None
     register_CTL_SAT_test "1394complete-succeed.t2" "[EF](phi_io_compl > 0) && [EF](phi_nSUC_ret > 0)" None
     register_CTL_SAT_test "1394complete-succeed.t2" "[AF](phi_io_compl > 0) || [AF](phi_nSUC_ret > 0)" None
 
-<<<<<<< HEAD
     register_CTL_SAT_test "acqrel-succeed.t2" "[AG](Ar == 0 || [AF](Rr == 1)) " None
     register_CTL_SAT_test "acqrel-succeed.t2" "[AG](Ar == 0 || [EF](Rr == 1)) " None
     register_CTL_SAT_test "acqrel-succeed.t2" "[EF](Ar == 1 && [AG](Rr == 0)) " None
-    register_CTL_SAT_test "acqrel-succeed.t2" "[EF](Ar == 1 && [EG](Rr == 0)) " None
-=======
-    register_CTL_SAT_test "acqrel-succeed.t2" "[AG](A == 0 || [AF](R == 1)) " None
-    register_CTL_SAT_test "acqrel-succeed.t2" "[AG](A == 0 || [EF](R == 1)) " None
-    register_CTL_SAT_test "acqrel-succeed.t2" "[EF](A == 1 && [AG](R == 0)) " None
-    register_CTL_UNSAT_test "acqrel-succeed.t2" "[EF](A == 1 && [EG](R == 0)) " None //Check this again
->>>>>>> b0f181ea
+    register_CTL_UNSAT_test "acqrel-succeed.t2" "[EF](Ar == 1 && [EG](Rr == 0)) " None
 
     register_CTL_SAT_test "pgarch-succeed.t2" "[AG]([AF](wakend == 1))" None
     register_CTL_SAT_test "pgarch-succeed.t2" "[AG]([EF](wakend == 1))" None
